--- conflicted
+++ resolved
@@ -1,4 +1,3 @@
-
 <!doctype html>
 <html lang="en">
   <head>
@@ -6,11 +5,9 @@
     <link rel="icon" type="image/svg+xml" href="/vite.svg" />
     <meta name="viewport" content="width=device-width, initial-scale=1.0" />
     <title>Alumni Management System</title>
-<<<<<<< HEAD
-=======
     <meta name="description" content="A modern and professional alumni management system designed for managing and verifying graduates" />
     <meta name="author" content="Alumni Management Team" />
-    <meta name="keywords" content="alumni system, education, university, community, web app" />
+    <meta name="keywords" content="alumni system, education, university, web app" />
 
     <!-- Open Graph / Facebook -->
     <meta property="og:title" content="Alumni Management System" />
@@ -31,12 +28,11 @@
     <meta name="theme-color" content="#013E7D">
     <link rel="canonical" href="https://eaugarowe.edu.so" />
 
-    <!-- Favicon (Add this if missing) -->
+    <!-- Favicon -->
     <link rel="icon" href="/favicon.ico" type="image/x-icon" />
 
     <!-- Google Fonts -->
     <link href="https://fonts.googleapis.com/css2?family=Inter:wght@400;500;600;700&display=swap" rel="stylesheet">
->>>>>>> 3f6a9f06
   </head>
   <body>
     <div id="root"></div>
